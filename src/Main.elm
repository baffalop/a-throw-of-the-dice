module Main exposing (..)

import Angle exposing (Angle)
import Basics.Extra exposing (..)
import Browser
import Browser.Events
import Camera3d exposing (Camera3d)
import Color
import Css
import Direction2d
import Direction3d
import Duration exposing (Duration)
import Ease
import Frame2d
import HSLuv exposing (HSLuv)
import Html exposing (Html)
import Html.Styled as Styled
import Html.Styled.Attributes exposing (css)
import Html.Styled.Events as StyledEvents
import Html.Styled.Lazy
import Json.Decode as Decode exposing (Decoder)
import Length
import LineSegment2d exposing (LineSegment2d)
import LineSegment3d exposing (LineSegment3d)
import LineSegment3d.Projection
import List.Extra
import Path.LowLevel as SvgPath exposing (DrawTo(..), Mode(..), MoveTo(..))
import Pixels
import Poem
import Point2d exposing (Point2d)
import Point3d exposing (Point3d)
import Point3d.Projection
import Quantity
import Rectangle2d exposing (Rectangle2d)
import Rectangle3d exposing (Rectangle3d)
import SketchPlane3d exposing (SketchPlane3d)
import Svg.Styled as SvgStyled
import Svg.Styled.Attributes as SvgAttr
import Svg.Styled.Events
import Vector2d exposing (Vector2d)
import Vector3d
import Viewpoint3d exposing (Viewpoint3d)
import ZipList exposing (ZipList)


main =
    Browser.document
        { init = init
        , view =
            \model ->
                { title = "One Toss of the Mouse"
                , body = view model
                }
        , update = update
        , subscriptions = subscriptions
        }


type alias Model =
    { layers : ZipList Layer
    , focus : WorldPoint
    , azimuth : Angle
    , elevation : Angle
    , drag : Movement
    , transition : Maybe Transition
    , hover : Maybe { text : String, mouseX : Float, mouseY : Float }
    , screenDimensions : ( Int, Int )
    , devicePixelRatio : Float
    }


type alias Layer =
    { plane : SourcePlane
    , spans : List Span
    }


type alias Span =
    { text : String
    , rect : Rect
    }


type alias DrawnRect =
    { originPoint : SourcePoint
    , rect : PlaneRect
    }


type alias Transition =
    { fromFocus : WorldPoint
    , toFocus : WorldPoint
    , fromAzimuth : Angle
    , toAzimuth : Angle
    , at : Float
    }


type Msg
    = MouseDown Float Float
    | MouseUp
    | MouseMove Float Float
    | Wheel Float Float
    | ClickedTo Int WorldPoint
    | MouseOverSpan String Float Float
    | MouseOutSpan
    | AnimationTick Float
    | WindowResize Int Int
    | ArrowKeyPressed ArrowKey
    | NoOp


type Movement
    = Stationary
    | Momentum Float Float
    | Grabbed
        { lastX : Float
        , lastY : Float
        , x : Float
        , y : Float
        }


type ArrowKey
    = Left
    | Right


init : { devicePixelRatio : Float, screenDimensions : ( Int, Int ) } -> ( Model, Cmd msg )
init { devicePixelRatio, screenDimensions } =
    let
        sourcePlane =
            SketchPlane3d.xy
    in
    { layers = initLayers sourcePlane <| Poem.pair Poem.pages
    , focus = centrePoint |> Point3d.on sourcePlane
    , azimuth = Angle.degrees -90
    , elevation = Angle.degrees 180
    , drag = Stationary
    , transition = Nothing
    , hover = Nothing
    , screenDimensions = screenDimensions
    , devicePixelRatio = devicePixelRatio
    }
        |> withNoCmd


initLayers : SourcePlane -> List (List Poem.Span) -> ZipList Layer
initLayers originPlane =
    List.indexedMap
        (\index page ->
            let
                zVector =
                    planeSpacing
                        |> Quantity.multiplyBy (toFloat index * -1)
                        |> Vector3d.xyz zeroMeters zeroMeters

                plane =
                    originPlane |> SketchPlane3d.translateBy zVector
            in
            { plane = plane
            , spans = List.map (spanToSpan plane) page
            }
        )
        >> ZipList.fromList
        >> Maybe.withDefault
            (ZipList.singleton
                { plane = originPlane
                , spans = []
                }
            )


spanToSpan : SourcePlane -> Poem.Span -> Span
spanToSpan plane { x, y, width, height, text } =
    let
        ( floatX, floatY ) =
            ( toFloat x * scaling, toFloat y * scaling )

        ( floatWidth, floatHeight ) =
            ( toFloat width * scaling, toFloat height * scaling )
    in
    Rectangle2d.with
        { x1 = Length.millimeters floatX
        , y1 = Length.millimeters floatY
        , x2 = Length.millimeters (floatX + floatWidth)
        , y2 = Length.millimeters (floatY + floatHeight)
        }
        |> Rectangle3d.on plane
        |> Span text


subscriptions : Model -> Sub Msg
subscriptions { transition, drag } =
    Sub.batch
        [ Browser.Events.onKeyDown <| arrowKeyDecoder ArrowKeyPressed
        , Browser.Events.onResize WindowResize
        , case drag of
            Momentum _ _ ->
                Browser.Events.onAnimationFrameDelta AnimationTick

            _ ->
                case transition of
                    Just _ ->
                        Browser.Events.onAnimationFrameDelta AnimationTick

                    Nothing ->
                        Sub.none
        ]


arrowKeyDecoder : (ArrowKey -> msg) -> Decoder msg
arrowKeyDecoder msg =
    Decode.field "key" Decode.string
        |> Decode.andThen
            (\keycode ->
                case keycode of
                    "ArrowRight" ->
                        Decode.succeed <| msg Right

                    "ArrowLeft" ->
                        Decode.succeed <| msg Left

                    _ ->
                        Decode.fail "nah"
            )


update : Msg -> Model -> ( Model, Cmd Msg )
update msg model =
    withNoCmd <|
        case msg of
            NoOp ->
                model

            MouseDown x y ->
                { model
                    | drag = Grabbed { x = x, y = y, lastX = x, lastY = y }
                    , hover = Nothing
                }

            MouseMove x y ->
                let
                    withMappedHover =
                        { model | hover = Maybe.map (\hover -> { hover | mouseX = x, mouseY = y }) model.hover }
                in
                case model.drag of
                    Grabbed grab ->
                        let
                            ( deltaX, deltaY ) =
                                ( x - grab.x, y - grab.y )
                        in
                        { withMappedHover
                            | drag = Grabbed { lastX = grab.x, lastY = grab.y, x = x, y = y }
                            , azimuth = dragAngle deltaX model.azimuth
                            , elevation = dragAngle -deltaY model.elevation
                        }

                    _ ->
                        withMappedHover

            MouseUp ->
                case model.drag of
                    Grabbed { lastX, lastY, x, y } ->
                        { model | drag = Momentum (x - lastX) (y - lastY) }

                    _ ->
                        model

            Wheel deltaX deltaY ->
                let
                    add delta =
                        Angle.inDegrees >> (+) (delta * dragCoefficient) >> Angle.degrees
                in
                { model
                    | azimuth = add deltaX model.azimuth
                    , elevation = add deltaY model.elevation
                }

<<<<<<< HEAD
            ClickedTo layerIndex _ ->
                if layerIndex == ZipList.currentIndex model.layers then
=======
            ClickedTo layerIndex newFocus ->
                if newFocus |> Point3d.equalWithin (Length.centimeters 0.2) model.focus then
>>>>>>> c31c7208
                    model

                else
                    { model
                        | layers =
                            model.layers
                                |> ZipList.goToIndex layerIndex
                                |> Maybe.withDefault model.layers
                    }
<<<<<<< HEAD
                        |> transitionLayerFrom (ZipList.current model.layers |> .plane)
=======
                        |> transitionFocusTo newFocus
>>>>>>> c31c7208

            MouseOverSpan text x y ->
                case model.transition of
                    Nothing ->
                        case model.drag of
                            Grabbed _ ->
                                model

                            _ ->
                                { model | hover = Just { text = text, mouseX = x, mouseY = y } }

                    _ ->
                        model

<<<<<<< HEAD
                    Just ({ fromFocus, toFocus, fromAzimuth, toAzimuth } as transition) ->
                        let
                            at =
                                transition.at + (delta / Duration.inMilliseconds transitionDuration)

                            easedAt =
                                Ease.inOutCubic at
                        in
                        if at >= 1 then
                            { model
                                | focus = toFocus
                                , azimuth = toAzimuth
                                , transition = Nothing
                            }

                        else
                            { model
                                | focus = Point3d.interpolateFrom fromFocus toFocus easedAt
                                , azimuth = Quantity.interpolateFrom fromAzimuth toAzimuth easedAt
                                , transition = Just { transition | at = at }
                            }
=======
            MouseOutSpan ->
                { model | hover = Nothing }

            AnimationTick delta ->
                model |> tickMomentum delta |> tickTransition delta
>>>>>>> c31c7208

            WindowResize width height ->
                { model | screenDimensions = ( width, height ) }

            ArrowKeyPressed key ->
                let
                    currentLayer =
                        ZipList.current model.layers

                    focusedPlaneFacesRight =
                        model.layers
                            |> ZipList.current
                            |> .plane
                            |> isFacingRightOf (makeViewpoint model)

                    direction =
                        if focusedPlaneFacesRight then
                            reverse key

                        else
                            key

                    { multiplier, shift, insert } =
                        case direction of
                            Left ->
                                { multiplier = 1
                                , shift = ZipList.maybeJumpForward 1
                                , insert = ZipList.insert
                                }

                            Right ->
                                { multiplier = -1
                                , shift = ZipList.maybeJumpBackward 1
                                , insert = ziplistInsertBefore
                                }

                    newPlane =
                        currentLayer.plane
                            |> SketchPlane3d.rotateAround planeFanAxis (planeSpacing |> Quantity.multiplyBy multiplier)

                    newLayer =
<<<<<<< HEAD
                        { plane = newPlane
                        , rects = []
                        , hue = currentLayer.hue + (multiplier * layerHueSpacing) |> floor |> modBy 256 |> toFloat
=======
                        { plane = currentLayer.plane |> SketchPlane3d.translateBy zVector
                        , spans = []
>>>>>>> c31c7208
                        }
                in
                { model | layers = shift model.layers |> Maybe.withDefault (insert newLayer model.layers) }
                    |> transitionFocusTo newFocus


tickMomentum : Float -> Model -> Model
tickMomentum delta model =
    case model.drag of
        Momentum momentumX momentumY ->
            let
                deltaDecay =
                    movementDecay ^ delta

                ( decayedX, decayedY ) =
                    ( momentumX * deltaDecay, momentumY * deltaDecay )

                threshold =
                    0.2
            in
            { model
                | drag =
                    if decayedX < threshold && decayedY < threshold then
                        Stationary

                    else
                        Momentum decayedX decayedY
                , azimuth = dragAngle momentumX model.azimuth
                , elevation = dragAngle -momentumY model.elevation
            }

        _ ->
            model


tickTransition : Float -> Model -> Model
tickTransition delta model =
    case model.transition of
        Just ({ from, to } as transition) ->
            let
                at =
                    transition.at + (delta / Duration.inMilliseconds transitionDuration)
            in
            if at >= 1 then
                { model
                    | focus = to
                    , transition = Nothing
                }
<<<<<<< HEAD
                    |> transitionLayerFrom currentLayer.plane
=======
>>>>>>> c31c7208

            else
                { model
                    | focus = Point3d.interpolateFrom from to <| Ease.inOutCubic at
                    , transition = Just { transition | at = at }
                }

        Nothing ->
            model


transitionLayerFrom : SourcePlane -> Model -> Model
transitionLayerFrom previousPlane model =
    let
        targetPlane =
            model.layers
                |> ZipList.current
                |> .plane

        angle =
            targetPlane
                |> SketchPlane3d.xAxis
                |> Axis3d.direction
                |> Direction3d.projectInto SketchPlane3d.xz
                |> Maybe.withDefault Direction2d.positiveX
                |> Direction2d.angleFrom
                    (previousPlane
                        |> SketchPlane3d.xAxis
                        |> Axis3d.direction
                        |> Direction3d.projectInto SketchPlane3d.xz
                        |> Maybe.withDefault Direction2d.positiveX
                    )

        newFocus =
            model.focus
                |> Point3d.projectInto previousPlane
                |> Point3d.on targetPlane
    in
    { model
        | transition =
            Just
                { fromFocus = model.focus
                , toFocus = newFocus
                , fromAzimuth = model.azimuth
                , toAzimuth = model.azimuth |> Quantity.plus angle
                , at = 0
                }
        , hover = Nothing
    }



-- VIEW


type SvgBehaviour
    = Focusable Int Css.Color
    | Inert


view : Model -> List (Html Msg)
view model =
    List.map Styled.toUnstyled <|
        [ Styled.div
            [ css
                [ Css.position Css.absolute
                , Css.maxWidth <| Css.px 460
                , Css.top <| Css.px 40
                , Css.right <| Css.px 40
                , Css.padding <| Css.px 8
                , Css.backgroundColor theme.accent
                , Css.color theme.dark
                , Css.fontFamilies [ "Fira Code", "monospace" ]
                ]
            ]
            [ nonBreakingTexts
                [ "Scroll or click and drag to look around."
                , "Click a rectangle to go there."
                , "Hover over a rectangle to see text."
                ]
            ]
        , Html.Styled.Lazy.lazy viewSvg model
        , case ( model.transition, model.hover ) of
            ( Nothing, Just { text, mouseX, mouseY } ) ->
                Styled.div
                    [ css
                        [ Css.position Css.absolute
                        , Css.left <| Css.px mouseX
                        , Css.transform <| Css.translateX <| Css.pct -50
                        , Css.top <| Css.px <| mouseY - 50
                        , Css.padding <| Css.px 6
                        , Css.backgroundColor theme.accent
                        , Css.color theme.dark
                        , Css.fontFamilies [ "Fira Code", "monospace" ]
                        , Css.pointerEvents Css.none
                        ]
                    ]
                    [ Styled.text text ]

            _ ->
                Styled.text ""
        ]


viewSvg : Model -> Styled.Html Msg
viewSvg model =
    let
        ( screenWidth, screenHeight ) =
            subtractScreenMargins model.screenDimensions

        camera =
            makeCameraGeometry model

        currentLayer =
            ZipList.current model.layers

        currentIndex =
            ZipList.currentIndex model.layers
<<<<<<< HEAD

        orderByDepth =
            if currentLayer.plane |> isFacingAwayFrom (Camera3d.viewpoint camera.camera) then
                identity

            else
                List.reverse

        focusRect =
            ( Length.centimeters (toFloat screenWidth * 22 / 1000), Length.centimeters (toFloat screenHeight * 17 / 800) )
                |> Rectangle2d.centeredOn (Frame2d.atPoint model.centrePoint)
                |> Rectangle3d.on currentLayer.plane

        mouseEvents =
            case model.drawnRect of
                Nothing ->
                    [ StyledEvents.on "mousedown" <| coordinateDecoder "offset" MouseDown
                    ]

                Just _ ->
                    [ StyledEvents.on "mousemove" <| coordinateDecoder "offset" MouseMove
                    , StyledEvents.onMouseUp MouseUp
                    ]
=======
>>>>>>> c31c7208
    in
    model.layers
        |> ZipList.toList
        |> indexedFilterMap (viewLayer camera)
        |> List.sortBy (negate << .depth)
        |> List.map .svg
        |> (::) (viewFocusRect camera currentIndex currentLayer.plane)
        |> SvgStyled.svg
            [ SvgAttr.width <| flip (++) "px" <| String.fromInt screenWidth
            , SvgAttr.height <| flip (++) "px" <| String.fromInt screenHeight
            , StyledEvents.on "mousemove" <| coordinateDecoder "offset" MouseMove
            , StyledEvents.on "mousedown" <| coordinateDecoder "offset" MouseDown
            , StyledEvents.onMouseUp MouseUp
            , StyledEvents.preventDefaultOn "wheel" <| coordinateDecoder "delta" (\x y -> ( Wheel x y, True ))
            ]


viewLayer : CameraGeometry -> Int -> Layer -> Maybe { depth : Float, svg : SvgStyled.Svg Msg }
viewLayer camera index { plane, spans } =
    let
        depth =
            Camera3d.viewpoint camera.camera
                |> Viewpoint3d.eyePoint
                |> Point3d.signedDistanceFrom (SketchPlane3d.toPlane plane)
                |> Length.inMeters
                |> abs

        fade =
            (1.4 - depth * 1.3)
                |> clamp 0 1
                |> sqrt
    in
    if fade == 0 then
        Nothing

    else
        let
            hue =
                hueFromIndex index

            svg =
                spans
                    |> List.filterMap (viewSpan camera (Focusable index <| theme.lighter hue fade))
                    |> SvgStyled.g
                        [ SvgAttr.css
                            [ Css.fill <| theme.light hue fade
                            , Css.margin <| Css.px 0
                            ]
                        ]
        in
        Just { depth = depth, svg = svg }


viewSpan : CameraGeometry -> SvgBehaviour -> Span -> Maybe (SvgStyled.Svg Msg)
viewSpan cameraGeometry behaviour { rect, text } =
    let
        viewPlane =
            cameraGeometry.camera
                |> Camera3d.viewpoint
                |> Viewpoint3d.viewPlane
    in
    if Rectangle3d.vertices rect |> List.all (inFrontOf viewPlane) then
        let
<<<<<<< HEAD
            cornerRadius =
                Length.centimeters 0.15

=======
>>>>>>> c31c7208
            path =
                rect
                    |> Rectangle3d.edges
                    |> List.map (projectEdge cameraGeometry)
                    |> roundCorners cornerRadius

            attributes =
                case behaviour of
                    Focusable layerIndex highlightColour ->
                        [ Svg.Styled.Events.onClick <| ClickedTo layerIndex <| Rectangle3d.centerPoint rect
                        , Svg.Styled.Events.stopPropagationOn "mousedown" <| Decode.succeed ( NoOp, True )
                        , Svg.Styled.Events.on "mouseover" <| coordinateDecoder "offset" <| MouseOverSpan text
                        , Svg.Styled.Events.onMouseOut MouseOutSpan
                        , SvgAttr.css
                            [ Css.cursor Css.pointer
                            , Css.hover
                                [ Css.fill highlightColour
                                ]
                            ]
                        ]

                    Inert ->
                        []
        in
        Just <|
            SvgStyled.path
                (SvgAttr.d (SvgPath.toString path) :: attributes)
                []

    else
        Nothing


viewFocusRect : CameraGeometry -> Int -> SourcePlane -> SvgStyled.Svg msg
viewFocusRect cameraGeometry index plane =
    let
        rect =
            layerDimensions
                |> Vector2d.components
                |> Rectangle2d.centeredOn (Frame2d.atPoint centrePoint)
                |> Rectangle3d.on plane

        viewPlane =
            cameraGeometry.camera
                |> Camera3d.viewpoint
                |> Viewpoint3d.viewPlane
                -- we will use this plane to find intersections
                -- but if you try to project a point that lies on the viewplane itself you get NaNs
                -- so offset forward little so intersections lie in front of the camera
                |> SketchPlane3d.offsetBy (Length.centimeter |> Quantity.multiplyBy -1)

        coords =
            Rectangle3d.edges rect
                |> List.concatMap (verticesClippedTo viewPlane)
                |> List.map (projectPoint cameraGeometry >> svgCoord)

        ( startCoords, remainingCoords ) =
            List.Extra.uncons coords
                |> Maybe.withDefault ( ( 0, 0 ), [] )

        path =
            { moveto = MoveTo Absolute startCoords
            , drawtos = [ LineTo Absolute (remainingCoords ++ [ startCoords ]) ]
            }
    in
    SvgStyled.path
        [ SvgAttr.d <| SvgPath.toString [ path ]
        , SvgAttr.stroke <| hsluvToSvgColor (hueFromIndex index) 0.7 0.5
        , SvgAttr.strokeWidth "2"
        , SvgAttr.strokeDasharray "8 6"
        , SvgAttr.fillOpacity "0"
        ]
        []


nonBreakingTexts : List String -> Styled.Html msg
nonBreakingTexts =
    let
        nbsp =
            Char.fromCode 0xA0 |> String.fromChar
    in
    List.map (String.replace " " nbsp)
        >> String.join " "
        >> Styled.text



-- SVG


roundCorners : Length.Length -> List ScreenLine -> List SvgPath.SubPath
roundCorners radius edges =
    let
        ( endCoords, path ) =
            concatMapCarry (roundedCornerSegments radius) edges
    in
    endCoords
        |> Maybe.map
            (\coords ->
                { moveto = MoveTo Absolute coords
                , drawtos = path
                }
                    |> List.singleton
            )
        |> Maybe.withDefault []


roundedCornerSegments : Length.Length -> ScreenLine -> ( ( Float, Float ), List DrawTo )
roundedCornerSegments radius edge =
    let
        diameter =
            radius |> Quantity.multiplyBy 2

        ( a, b ) =
            LineSegment2d.endpoints edge
    in
    if LineSegment2d.length edge |> Quantity.lessThan diameter then
        let
            endCoord =
                svgCoord <| LineSegment2d.midpoint edge
        in
        [ QuadraticBezierCurveTo Absolute [ ( svgCoord a, endCoord ) ]
        ]
            |> Tuple.pair endCoord

    else
        let
            radiusVector =
                LineSegment2d.direction edge
                    |> Maybe.map (Vector2d.withLength radius)
                    |> Maybe.withDefault Vector2d.zero

            anchorA =
                a |> Point2d.translateBy radiusVector

            anchorB =
                b |> Point2d.translateBy (Vector2d.reverse radiusVector)

            endCoord =
                svgCoord anchorB
        in
        [ QuadraticBezierCurveTo Absolute [ ( svgCoord a, svgCoord anchorA ) ]
        , LineTo Absolute [ endCoord ]
        ]
            |> Tuple.pair endCoord


verticesClippedTo : ViewPlane -> WorldLine -> List WorldPoint
verticesClippedTo viewPlane edge =
    let
        ( start, end ) =
            LineSegment3d.endpoints edge
    in
    case edge |> LineSegment3d.intersectionWithPlane (SketchPlane3d.toPlane viewPlane) of
        Nothing ->
            if start |> inFrontOf viewPlane then
                [ start, end ]

            else
                []

        Just intersection ->
            if start |> inFrontOf viewPlane then
                [ start, intersection ]

            else
                [ intersection, end ]


svgCoord : ScreenPoint -> ( Float, Float )
svgCoord =
    Point2d.toRecord Length.inCssPixels
        >> (\{ x, y } -> ( x, y ))



-- GEOMETRY


type alias SourcePlane =
    SketchPlane3d Length.Meters World { defines : SourceCoordinates }


type alias ViewPlane =
    SketchPlane3d Length.Meters World { defines : ScreenCoordinates }


type SourceCoordinates
    = SourceCoordinates


type ScreenCoordinates
    = ScreenCoordinates


type World
    = World


type alias SourcePoint =
    Point2d Length.Meters SourceCoordinates


type alias WorldPoint =
    Point3d Length.Meters World


type alias WorldLine =
    LineSegment3d Length.Meters World


type alias ScreenLine =
    LineSegment2d Length.Meters ScreenCoordinates


type alias ScreenPoint =
    Point2d Length.Meters ScreenCoordinates


type alias Camera =
    Camera3d Length.Meters World


type alias Viewpoint =
    Viewpoint3d Length.Meters World


type alias CameraGeometry =
    { camera : Camera
    , screenRect : Rectangle2d Length.Meters ScreenCoordinates
    }


type alias Rect =
    Rectangle3d Length.Meters World


type alias PlaneRect =
    Rectangle2d Length.Meters SourceCoordinates


<<<<<<< HEAD
rectFrom : SourcePoint -> SourcePoint -> PlaneRect
rectFrom originPoint endPoint =
    let
        halfHeight =
            Vector2d.centimeters 0 0.6

        length =
            Vector2d.from originPoint endPoint
                |> Vector2d.xComponent
                |> flip Vector2d.xy (Length.meters 0)

        topLeft =
            originPoint
                |> Point2d.translateBy (Vector2d.reverse halfHeight)

        bottomRight =
            originPoint
                |> Point2d.translateBy (halfHeight |> Vector2d.plus length)
    in
    Rectangle2d.from topLeft bottomRight


raycastTo : SourcePlane -> CameraGeometry -> Float -> ( Float, Float ) -> Maybe SourcePoint
raycastTo sourcePlane { camera, screenRect } pixelRatio ( x, y ) =
    Point2d.pixels x y
        |> Point2d.at_ (resolution pixelRatio)
        |> Camera3d.ray camera screenRect
        |> Axis3d.intersectionWithPlane (SketchPlane3d.toPlane sourcePlane)
        |> Maybe.map (Point3d.projectInto sourcePlane)
=======
dragAngle : Float -> Angle -> Angle
dragAngle delta =
    Angle.inDegrees >> (+) (delta * dragCoefficient) >> Angle.degrees
>>>>>>> c31c7208


projectEdge : CameraGeometry -> WorldLine -> ScreenLine
projectEdge { camera, screenRect } =
    LineSegment3d.Projection.toScreenSpace camera screenRect


projectPoint : CameraGeometry -> WorldPoint -> ScreenPoint
projectPoint { camera, screenRect } =
    Point3d.Projection.toScreenSpace camera screenRect


inFrontOf : ViewPlane -> WorldPoint -> Bool
inFrontOf =
    SketchPlane3d.normalAxis
        >> Point3d.signedDistanceAlong
        >> (<<) (Quantity.lessThan (Length.meters 0))


isFacingAwayFrom : Viewpoint -> SourcePlane -> Bool
isFacingAwayFrom viewpoint =
    SketchPlane3d.normalDirection
        >> Direction3d.equalWithin (Angle.degrees 90) (Viewpoint3d.viewDirection viewpoint)


isFacingRightOf : Viewpoint -> SourcePlane -> Bool
isFacingRightOf viewpoint =
    SketchPlane3d.normalDirection
        >> Direction3d.projectInto (Viewpoint3d.viewPlane viewpoint)
        >> Maybe.map (Direction2d.xComponent >> flip (<) 0)
        >> Maybe.withDefault False


makeCameraGeometry : { a | focus : WorldPoint, azimuth : Angle, elevation : Angle, screenDimensions : ( Int, Int ) } -> CameraGeometry
makeCameraGeometry ({ focus, azimuth, elevation, screenDimensions } as model) =
    { camera =
        Camera3d.perspective
            { verticalFieldOfView = verticalFieldOfView
            , viewpoint = makeViewpoint model
            }
    , screenRect = makeScreenRectangle screenDimensions
    }


makeViewpoint : { a | focus : WorldPoint, azimuth : Angle, elevation : Angle } -> Viewpoint3d Length.Meters World
makeViewpoint { focus, azimuth, elevation } =
    Viewpoint3d.orbit
        { focalPoint = focus
        , groundPlane = SketchPlane3d.xz
        , azimuth = azimuth
        , elevation = elevation
        , distance = viewDistance
        }



-- COLOURS


theme =
    { dark = Css.hex "13151f"
    , accent = Css.hex "9e3354"
    , light = \hue fade -> hsluvToCssColor hue (0.3 * fade + 0.2) (0.6 * fade + 0.1)
    , lighter = \hue fade -> hsluvToCssColor hue (0.3 * fade + 0.3) (0.7 * fade + 0.1)
    , initialLayerHue = 90
    }


hsluvToCssColor : Float -> Float -> Float -> Css.Color
hsluvToCssColor h s l =
    let
        { red, green, blue } =
            HSLuv.hsluv
                { hue = h / 255
                , saturation = s
                , lightness = l
                , alpha = 1
                }
                |> HSLuv.toRgba

        toInt =
            (*) 255 >> floor
    in
    Css.rgb
        (toInt red)
        (toInt green)
        (toInt blue)


hsluvToSvgColor : Float -> Float -> Float -> String
hsluvToSvgColor h s l =
    HSLuv.hsluv
        { hue = h / 255
        , saturation = s
        , lightness = l
        , alpha = 1
        }
        |> HSLuv.toColor
        |> Color.toCssString


hueFromIndex : Int -> Float
hueFromIndex i =
    theme.initialLayerHue
        |> (+) (i * layerHueSpacing)
        |> modBy 256
        |> toFloat



-- HELPERS


coordinateDecoder : String -> (Float -> Float -> msg) -> Decoder msg
coordinateDecoder prefix mapper =
    Decode.map2
        mapper
        (Decode.field (prefix ++ "X") <| Decode.float)
        (Decode.field (prefix ++ "Y") <| Decode.float)


{-| Carry a value out of a list at the same time as performing a concatMap
-}
concatMapCarry : (a -> ( c, List b )) -> List a -> ( Maybe c, List b )
concatMapCarry f =
    let
        mapCarrier item ( _, accumulatedList ) =
            f item
                |> Tuple.mapBoth Just ((++) accumulatedList)
    in
    List.foldl mapCarrier ( Nothing, [] )


indexedFilterMap : (Int -> a -> Maybe b) -> List a -> List b
indexedFilterMap f =
    List.foldl
        (\item ( index, result ) ->
            f index item
                |> Maybe.map (flip (::) result)
                |> Maybe.withDefault result
                |> Tuple.pair (index + 1)
        )
        ( 0, [] )
        >> Tuple.second
        >> List.reverse


ziplistInsertBefore : a -> ZipList a -> ZipList a
ziplistInsertBefore x ziplist =
    ZipList.insertBefore x ziplist
        |> ZipList.backward


withNoCmd : a -> ( a, Cmd msg )
withNoCmd =
    flip Tuple.pair Cmd.none


reverse : ArrowKey -> ArrowKey
reverse key =
    case key of
        Left ->
            Right

        Right ->
            Left


sign : Int -> Int
sign n =
    n // abs n



-- CONSTANTS


verticalFieldOfView : Angle
verticalFieldOfView =
    Angle.degrees 70


transitionDuration : Duration
transitionDuration =
    Duration.milliseconds 900


viewDistance : Length.Length
viewDistance =
    Length.centimeters 20


planeSpacing : Angle
planeSpacing =
<<<<<<< HEAD
    Angle.degrees 25


planeFanAxis : Axis3d Length.Meters World
planeFanAxis =
    Axis3d.y |> Axis3d.translateBy (Vector3d.centimeters -32 0 0)
=======
    Length.centimeters 12


scaling =
    0.4


layerDimensions : Vector2d Length.Meters SourceCoordinates
layerDimensions =
    Vector2d.millimeters (954 * scaling) (792 * scaling)


centrePoint : SourcePoint
centrePoint =
    Vector2d.interpolateFrom Vector2d.zero layerDimensions 0.5
        |> Vector2d.components
        |> uncurry Point2d.xy


cornerRadius =
    Length.centimeters 0.1
>>>>>>> c31c7208


layerHueSpacing =
    30


dragCoefficient =
    0.3


movementDecay =
    0.9 ^ (1 / 25)


screenMargins =
    10



-- DERIVED


makeScreenRectangle : ( Int, Int ) -> Rectangle2d Length.Meters ScreenCoordinates
makeScreenRectangle =
    Tuple.mapBoth (toFloat >> Length.cssPixels) (toFloat >> Length.cssPixels)
        >> uncurry Point2d.xy
        >> Rectangle2d.from Point2d.origin


resolution : Float -> Quantity.Quantity Float (Quantity.Rate Pixels.Pixels Length.Meters)
resolution ratio =
    (48 * ratio)
        |> Pixels.pixels
        |> Quantity.per (Length.inches 1)


subtractScreenMargins ( x, y ) =
    ( x - screenMargins, y - screenMargins )<|MERGE_RESOLUTION|>--- conflicted
+++ resolved
@@ -88,10 +88,8 @@
 
 
 type alias Transition =
-    { fromFocus : WorldPoint
-    , toFocus : WorldPoint
-    , fromAzimuth : Angle
-    , toAzimuth : Angle
+    { from : WorldPoint
+    , to : WorldPoint
     , at : Float
     }
 
@@ -277,13 +275,8 @@
                     , elevation = add deltaY model.elevation
                 }
 
-<<<<<<< HEAD
-            ClickedTo layerIndex _ ->
-                if layerIndex == ZipList.currentIndex model.layers then
-=======
             ClickedTo layerIndex newFocus ->
                 if newFocus |> Point3d.equalWithin (Length.centimeters 0.2) model.focus then
->>>>>>> c31c7208
                     model
 
                 else
@@ -293,11 +286,7 @@
                                 |> ZipList.goToIndex layerIndex
                                 |> Maybe.withDefault model.layers
                     }
-<<<<<<< HEAD
-                        |> transitionLayerFrom (ZipList.current model.layers |> .plane)
-=======
                         |> transitionFocusTo newFocus
->>>>>>> c31c7208
 
             MouseOverSpan text x y ->
                 case model.transition of
@@ -312,35 +301,11 @@
                     _ ->
                         model
 
-<<<<<<< HEAD
-                    Just ({ fromFocus, toFocus, fromAzimuth, toAzimuth } as transition) ->
-                        let
-                            at =
-                                transition.at + (delta / Duration.inMilliseconds transitionDuration)
-
-                            easedAt =
-                                Ease.inOutCubic at
-                        in
-                        if at >= 1 then
-                            { model
-                                | focus = toFocus
-                                , azimuth = toAzimuth
-                                , transition = Nothing
-                            }
-
-                        else
-                            { model
-                                | focus = Point3d.interpolateFrom fromFocus toFocus easedAt
-                                , azimuth = Quantity.interpolateFrom fromAzimuth toAzimuth easedAt
-                                , transition = Just { transition | at = at }
-                            }
-=======
             MouseOutSpan ->
                 { model | hover = Nothing }
 
             AnimationTick delta ->
                 model |> tickMomentum delta |> tickTransition delta
->>>>>>> c31c7208
 
             WindowResize width height ->
                 { model | screenDimensions = ( width, height ) }
@@ -350,18 +315,17 @@
                     currentLayer =
                         ZipList.current model.layers
 
-                    focusedPlaneFacesRight =
-                        model.layers
-                            |> ZipList.current
+                    planesAreFacingRight =
+                        ZipList.current model.layers
                             |> .plane
                             |> isFacingRightOf (makeViewpoint model)
 
                     direction =
-                        if focusedPlaneFacesRight then
+                        if planesAreFacingRight then
+                            key
+
+                        else
                             reverse key
-
-                        else
-                            key
 
                     { multiplier, shift, insert } =
                         case direction of
@@ -377,20 +341,16 @@
                                 , insert = ziplistInsertBefore
                                 }
 
-                    newPlane =
-                        currentLayer.plane
-                            |> SketchPlane3d.rotateAround planeFanAxis (planeSpacing |> Quantity.multiplyBy multiplier)
+                    zVector =
+                        Vector3d.xyz zeroMeters zeroMeters (planeSpacing |> Quantity.multiplyBy multiplier)
 
                     newLayer =
-<<<<<<< HEAD
-                        { plane = newPlane
-                        , rects = []
-                        , hue = currentLayer.hue + (multiplier * layerHueSpacing) |> floor |> modBy 256 |> toFloat
-=======
                         { plane = currentLayer.plane |> SketchPlane3d.translateBy zVector
                         , spans = []
->>>>>>> c31c7208
                         }
+
+                    newFocus =
+                        model.focus |> Point3d.translateBy zVector
                 in
                 { model | layers = shift model.layers |> Maybe.withDefault (insert newLayer model.layers) }
                     |> transitionFocusTo newFocus
@@ -438,10 +398,6 @@
                     | focus = to
                     , transition = Nothing
                 }
-<<<<<<< HEAD
-                    |> transitionLayerFrom currentLayer.plane
-=======
->>>>>>> c31c7208
 
             else
                 { model
@@ -453,40 +409,13 @@
             model
 
 
-transitionLayerFrom : SourcePlane -> Model -> Model
-transitionLayerFrom previousPlane model =
-    let
-        targetPlane =
-            model.layers
-                |> ZipList.current
-                |> .plane
-
-        angle =
-            targetPlane
-                |> SketchPlane3d.xAxis
-                |> Axis3d.direction
-                |> Direction3d.projectInto SketchPlane3d.xz
-                |> Maybe.withDefault Direction2d.positiveX
-                |> Direction2d.angleFrom
-                    (previousPlane
-                        |> SketchPlane3d.xAxis
-                        |> Axis3d.direction
-                        |> Direction3d.projectInto SketchPlane3d.xz
-                        |> Maybe.withDefault Direction2d.positiveX
-                    )
-
-        newFocus =
-            model.focus
-                |> Point3d.projectInto previousPlane
-                |> Point3d.on targetPlane
-    in
+transitionFocusTo : WorldPoint -> Model -> Model
+transitionFocusTo focus model =
     { model
         | transition =
             Just
-                { fromFocus = model.focus
-                , toFocus = newFocus
-                , fromAzimuth = model.azimuth
-                , toAzimuth = model.azimuth |> Quantity.plus angle
+                { from = model.focus
+                , to = focus
                 , at = 0
                 }
         , hover = Nothing
@@ -560,32 +489,6 @@
 
         currentIndex =
             ZipList.currentIndex model.layers
-<<<<<<< HEAD
-
-        orderByDepth =
-            if currentLayer.plane |> isFacingAwayFrom (Camera3d.viewpoint camera.camera) then
-                identity
-
-            else
-                List.reverse
-
-        focusRect =
-            ( Length.centimeters (toFloat screenWidth * 22 / 1000), Length.centimeters (toFloat screenHeight * 17 / 800) )
-                |> Rectangle2d.centeredOn (Frame2d.atPoint model.centrePoint)
-                |> Rectangle3d.on currentLayer.plane
-
-        mouseEvents =
-            case model.drawnRect of
-                Nothing ->
-                    [ StyledEvents.on "mousedown" <| coordinateDecoder "offset" MouseDown
-                    ]
-
-                Just _ ->
-                    [ StyledEvents.on "mousemove" <| coordinateDecoder "offset" MouseMove
-                    , StyledEvents.onMouseUp MouseUp
-                    ]
-=======
->>>>>>> c31c7208
     in
     model.layers
         |> ZipList.toList
@@ -649,12 +552,6 @@
     in
     if Rectangle3d.vertices rect |> List.all (inFrontOf viewPlane) then
         let
-<<<<<<< HEAD
-            cornerRadius =
-                Length.centimeters 0.15
-
-=======
->>>>>>> c31c7208
             path =
                 rect
                     |> Rectangle3d.edges
@@ -896,41 +793,9 @@
     Rectangle2d Length.Meters SourceCoordinates
 
 
-<<<<<<< HEAD
-rectFrom : SourcePoint -> SourcePoint -> PlaneRect
-rectFrom originPoint endPoint =
-    let
-        halfHeight =
-            Vector2d.centimeters 0 0.6
-
-        length =
-            Vector2d.from originPoint endPoint
-                |> Vector2d.xComponent
-                |> flip Vector2d.xy (Length.meters 0)
-
-        topLeft =
-            originPoint
-                |> Point2d.translateBy (Vector2d.reverse halfHeight)
-
-        bottomRight =
-            originPoint
-                |> Point2d.translateBy (halfHeight |> Vector2d.plus length)
-    in
-    Rectangle2d.from topLeft bottomRight
-
-
-raycastTo : SourcePlane -> CameraGeometry -> Float -> ( Float, Float ) -> Maybe SourcePoint
-raycastTo sourcePlane { camera, screenRect } pixelRatio ( x, y ) =
-    Point2d.pixels x y
-        |> Point2d.at_ (resolution pixelRatio)
-        |> Camera3d.ray camera screenRect
-        |> Axis3d.intersectionWithPlane (SketchPlane3d.toPlane sourcePlane)
-        |> Maybe.map (Point3d.projectInto sourcePlane)
-=======
 dragAngle : Float -> Angle -> Angle
 dragAngle delta =
     Angle.inDegrees >> (+) (delta * dragCoefficient) >> Angle.degrees
->>>>>>> c31c7208
 
 
 projectEdge : CameraGeometry -> WorldLine -> ScreenLine
@@ -1099,11 +964,6 @@
             Left
 
 
-sign : Int -> Int
-sign n =
-    n // abs n
-
-
 
 -- CONSTANTS
 
@@ -1123,16 +983,8 @@
     Length.centimeters 20
 
 
-planeSpacing : Angle
+planeSpacing : Length.Length
 planeSpacing =
-<<<<<<< HEAD
-    Angle.degrees 25
-
-
-planeFanAxis : Axis3d Length.Meters World
-planeFanAxis =
-    Axis3d.y |> Axis3d.translateBy (Vector3d.centimeters -32 0 0)
-=======
     Length.centimeters 12
 
 
@@ -1154,7 +1006,6 @@
 
 cornerRadius =
     Length.centimeters 0.1
->>>>>>> c31c7208
 
 
 layerHueSpacing =
@@ -1171,6 +1022,10 @@
 
 screenMargins =
     10
+
+
+zeroMeters =
+    Length.meters 0
 
 
 
